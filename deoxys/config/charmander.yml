--- conflicted
+++ resolved
@@ -1,18 +1,10 @@
 PC:
   NAME: "rosie"
-<<<<<<< HEAD
-  IP: 10.6.8.76
-
-NUC:
-  NAME: "charmander"
-  IP: 10.6.8.97
-=======
   IP: 10.6.8.53
 
 NUC:
   NAME: "charmander"
   IP: 10.6.8.110
->>>>>>> 0045739a
   PUB_PORT: 5556
   SUB_PORT: 5555
   GRIPPER_PUB_PORT: 5558
